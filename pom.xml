<?xml version="1.0" encoding="UTF-8"?>
<!--
  ~ JBoss, Home of Professional Open Source.
  ~ Copyright 2015 Red Hat, Inc., and individual contributors
  ~ as indicated by the @author tags.
  ~
  ~ Licensed under the Apache License, Version 2.0 (the "License");
  ~ you may not use this file except in compliance with the License.
  ~ You may obtain a copy of the License at
  ~
  ~     http://www.apache.org/licenses/LICENSE-2.0
  ~
  ~ Unless required by applicable law or agreed to in writing, software
  ~ distributed under the License is distributed on an "AS IS" BASIS,
  ~ WITHOUT WARRANTIES OR CONDITIONS OF ANY KIND, either express or implied.
  ~ See the License for the specific language governing permissions and
  ~ limitations under the License.
  -->

<project xmlns="http://maven.apache.org/POM/4.0.0"
         xmlns:xsi="http://www.w3.org/2001/XMLSchema-instance"
         xsi:schemaLocation="http://maven.apache.org/POM/4.0.0 http://maven.apache.org/xsd/maven-4.0.0.xsd">
    <modelVersion>4.0.0</modelVersion>
    <groupId>org.jboss.modules</groupId>
    <artifactId>jboss-modules</artifactId>
<<<<<<< HEAD
    <version>2-SNAPSHOT</version>
=======
    <version>1.12.1.Final-SNAPSHOT</version>
>>>>>>> 516a2fe0
    <name>JBoss Modules</name>

    <parent>
        <groupId>org.jboss</groupId>
        <artifactId>jboss-parent</artifactId>
<<<<<<< HEAD
        <version>24</version>
=======
        <version>36</version>
>>>>>>> 516a2fe0
    </parent>

    <licenses>
        <license>
            <name>Apache License 2.0</name>
            <url>http://repository.jboss.org/licenses/apache-2.0.txt</url>
            <distribution>repo</distribution>
        </license>
        <license>
            <name>Indiana University Extreme! Lab Software License 1.1.1</name>
            <url>http://www.bearcave.com/software/java/xml/xmlpull_license.html</url>
            <distribution>repo</distribution>
        </license>
    </licenses>

    <properties>
        <skip.compile>false</skip.compile>
        <version.org.wildfly.checkstyle-config>1.0.5.Final</version.org.wildfly.checkstyle-config>
        <version.bridger>1.4.Final</version.bridger>

        <jdk.min.version>9</jdk.min.version>
    </properties>

    <profiles>
        <profile>
            <id>java8-test-profile</id>
            <activation>
                <property>
                    <name>java8.home</name>
                </property>
            </activation>
            <build>
                <plugins>
                    <plugin>
                        <artifactId>maven-surefire-plugin</artifactId>
                        <executions>
                            <execution>
                                <id>java8-test</id>
                                <phase>test</phase>
                                <goals>
                                    <goal>test</goal>
                                </goals>
                                <configuration>
                                    <jvm>${java8.home}/bin/java</jvm>
                                </configuration>
                            </execution>
                        </executions>
                    </plugin>
                </plugins>
            </build>
        </profile>
    </profiles>

    <build>
        <resources>
            <resource>
                <directory>src/main/java</directory>
                <filtering>true</filtering>
                <includes>
                    <include>**/*.properties</include>
                </includes>
            </resource>
            <resource>
                <directory>src/main/resources</directory>
                <filtering>false</filtering>
            </resource>
            <resource>
                <directory>target/generated-resources</directory>
                <filtering>false</filtering>
            </resource>
        </resources>

        <pluginManagement>
            <plugins>
            <plugin>
                <groupId>org.apache.maven.plugins</groupId>
                <artifactId>maven-checkstyle-plugin</artifactId>
                <version>${version.checkstyle.plugin}</version>
                <configuration>
                    <configLocation>wildfly-checkstyle/checkstyle.xml</configLocation>
                    <consoleOutput>true</consoleOutput>
                    <failsOnError>true</failsOnError>
                    <includeTestSourceDirectory>true</includeTestSourceDirectory>
                    <useFile/>
                    <excludes>**/MXParser.java</excludes>
                </configuration>
                <dependencies>
                    <dependency>
                        <groupId>org.wildfly.checkstyle</groupId>
                        <artifactId>wildfly-checkstyle-config</artifactId>
                        <version>${version.org.wildfly.checkstyle-config}</version>
                    </dependency>
                </dependencies>
                <executions>
                    <execution>
                        <id>check-style</id>
                        <phase>compile</phase>
                        <goals>
                            <goal>checkstyle</goal>
                        </goals>
                    </execution>
                </executions>
            </plugin>
            </plugins>
        </pluginManagement>

        <plugins>
            <!-- Compiler -->
            <plugin>
                <artifactId>maven-compiler-plugin</artifactId>
                <version>3.7.0-jboss-1</version>
                <executions>
                    <execution>
                        <id>default-compile</id>
                        <phase>compile</phase>
                        <goals>
                            <goal>compile</goal>
                        </goals>
                        <configuration>
                            <release>8</release>
                            <buildDirectory>${project.build.directory}</buildDirectory>
                            <compileSourceRoots>${project.compileSourceRoots}</compileSourceRoots>
                            <outputDirectory>${project.build.outputDirectory}</outputDirectory>
                            <additionalClasspathElements>
                                <additionalClasspathElement>${project.build.directory}/jdk-misc.jar</additionalClasspathElement>
                            </additionalClasspathElements>
                        </configuration>
                    </execution>
                    <execution>
                        <id>compile-java9</id>
                        <phase>compile</phase>
                        <goals>
                            <goal>compile</goal>
                        </goals>
                        <configuration>
                            <release>9</release>
                            <buildDirectory>${project.build.directory}</buildDirectory>
                            <compileSourceRoots>${project.basedir}/src/main/java9</compileSourceRoots>
                            <outputDirectory>${project.build.directory}/classes/META-INF/versions/9</outputDirectory>
                            <additionalClasspathElements>
                                <additionalClasspathElement>${project.build.outputDirectory}</additionalClasspathElement>
                            </additionalClasspathElements>
                        </configuration>
                    </execution>
                </executions>
                <configuration>
                    <showDeprecation>true</showDeprecation>
                    <showWarnings>true</showWarnings>
                    <skipMain>${skip.compile}</skipMain>
                    <skip>${skip.compile}</skip>
                </configuration>
            </plugin>

            <!-- Surefire -->
            <plugin>
                <artifactId>maven-surefire-plugin</artifactId>
                <configuration>
                    <redirectTestOutputToFile>true</redirectTestOutputToFile>
                    <trimStackTrace>false</trimStackTrace>
                     <!-- Modules ignores Class-Path -->
                    <useManifestOnlyJar>false</useManifestOnlyJar>
                    <printSummary>true</printSummary>
                    <includes>
                        <include>**/*Test.java</include>
                    </includes>
                    <forkMode>always</forkMode>
                </configuration>
                <executions>
                    <execution>
                        <id>default-test</id>
                        <configuration>
                            <classesDirectory>${project.build.directory}/classes/META-INF/versions/9</classesDirectory>
                            <additionalClasspathElements>
                                <additionalClasspathElement>${project.build.directory}/classes</additionalClasspathElement>
                            </additionalClasspathElements>
                        </configuration>
                    </execution>
                </executions>
            </plugin>

            <!-- JAR -->
            <plugin>
                <artifactId>maven-jar-plugin</artifactId>
                <configuration>
                    <archive>
                        <manifest>
                            <mainClass>org.jboss.modules.Main</mainClass>
                        </manifest>
                        <manifestEntries>
                            <Multi-Release>true</Multi-Release>
                            <Jar-Version>${project.version}</Jar-Version>
                            <Jar-Name>${project.artifactId}</Jar-Name>
<<<<<<< HEAD
=======
                            <Agent-Class>org.jboss.modules.ModularAgent</Agent-Class>
                            <Premain-Class>org.jboss.modules.ModularAgent</Premain-Class>
                            <Can-Redefine-Classes>true</Can-Redefine-Classes>
                            <Can-Retransform-Classes>true</Can-Retransform-Classes>
>>>>>>> 516a2fe0
                        </manifestEntries>
                    </archive>
                </configuration>
            </plugin>

            <!-- Javadoc -->
            <plugin>
                <groupId>org.apache.maven.plugins</groupId>
                <artifactId>maven-javadoc-plugin</artifactId>
                <version>${version.javadoc.plugin}</version>
                <configuration>
<<<<<<< HEAD
                    <excludePackageNames>__redirected</excludePackageNames>
                    <excludePackageNames>org.jboss.modules._private</excludePackageNames>
=======
                    <detectJavaApiLink>false</detectJavaApiLink>
                    <excludePackageNames>__redirected</excludePackageNames>
                    <excludePackageNames>org.jboss.modules._private</excludePackageNames>
                    <sourcepath>${project.basedir}/src/main/java9;${project.basedir}/src/main/java</sourcepath>
                    <sourceFileExcludes>
                        <exclude>org/jboss/modules/JDKSpecific.java</exclude>
                    </sourceFileExcludes>
>>>>>>> 516a2fe0
                </configuration>
            </plugin>

            <!-- Bridger -->
            <plugin>
                <groupId>org.jboss.bridger</groupId>
                <artifactId>bridger</artifactId>
                <version>${version.bridger}</version>
                <executions>
                     <!-- run after "compile", runs bridger on main classes -->
                     <execution>
                         <id>weave</id>
                         <phase>process-classes</phase>
                         <goals>
                             <goal>transform</goal>
                         </goals>
                     </execution>
                </executions>
            </plugin>

            <!-- Dependency -->
            <plugin>
                <artifactId>maven-dependency-plugin</artifactId>
                <executions>
                    <execution>
                        <id>fetch-misc</id>
                        <phase>generate-sources</phase>
                        <goals>
                            <goal>get</goal>
                            <goal>copy</goal>
                        </goals>
                        <configuration>
                            <artifact>org.jboss:jdk-misc:2.Final</artifact>
                            <outputDirectory>${project.build.directory}</outputDirectory>
                            <stripVersion>true</stripVersion>
                        </configuration>
                    </execution>
                </executions>
            </plugin>
        </plugins>
    </build>
    <dependencies>
        <dependency>
            <groupId>org.jboss.shrinkwrap</groupId>
            <artifactId>shrinkwrap-impl-base</artifactId>
            <version>1.2.2</version>
            <scope>test</scope>
        </dependency>
        <dependency>
            <groupId>junit</groupId>
            <artifactId>junit</artifactId>
<<<<<<< HEAD
            <version>4.11</version>
=======
            <version>4.13.1</version>
>>>>>>> 516a2fe0
            <scope>test</scope>
        </dependency>
    </dependencies>
</project><|MERGE_RESOLUTION|>--- conflicted
+++ resolved
@@ -23,21 +23,13 @@
     <modelVersion>4.0.0</modelVersion>
     <groupId>org.jboss.modules</groupId>
     <artifactId>jboss-modules</artifactId>
-<<<<<<< HEAD
-    <version>2-SNAPSHOT</version>
-=======
-    <version>1.12.1.Final-SNAPSHOT</version>
->>>>>>> 516a2fe0
+    <version>2.0.0.Final-SNAPSHOT</version>
     <name>JBoss Modules</name>
 
     <parent>
         <groupId>org.jboss</groupId>
         <artifactId>jboss-parent</artifactId>
-<<<<<<< HEAD
-        <version>24</version>
-=======
         <version>36</version>
->>>>>>> 516a2fe0
     </parent>
 
     <licenses>
@@ -230,13 +222,10 @@
                             <Multi-Release>true</Multi-Release>
                             <Jar-Version>${project.version}</Jar-Version>
                             <Jar-Name>${project.artifactId}</Jar-Name>
-<<<<<<< HEAD
-=======
                             <Agent-Class>org.jboss.modules.ModularAgent</Agent-Class>
                             <Premain-Class>org.jboss.modules.ModularAgent</Premain-Class>
                             <Can-Redefine-Classes>true</Can-Redefine-Classes>
                             <Can-Retransform-Classes>true</Can-Retransform-Classes>
->>>>>>> 516a2fe0
                         </manifestEntries>
                     </archive>
                 </configuration>
@@ -248,10 +237,6 @@
                 <artifactId>maven-javadoc-plugin</artifactId>
                 <version>${version.javadoc.plugin}</version>
                 <configuration>
-<<<<<<< HEAD
-                    <excludePackageNames>__redirected</excludePackageNames>
-                    <excludePackageNames>org.jboss.modules._private</excludePackageNames>
-=======
                     <detectJavaApiLink>false</detectJavaApiLink>
                     <excludePackageNames>__redirected</excludePackageNames>
                     <excludePackageNames>org.jboss.modules._private</excludePackageNames>
@@ -259,7 +244,6 @@
                     <sourceFileExcludes>
                         <exclude>org/jboss/modules/JDKSpecific.java</exclude>
                     </sourceFileExcludes>
->>>>>>> 516a2fe0
                 </configuration>
             </plugin>
 
@@ -311,11 +295,7 @@
         <dependency>
             <groupId>junit</groupId>
             <artifactId>junit</artifactId>
-<<<<<<< HEAD
-            <version>4.11</version>
-=======
             <version>4.13.1</version>
->>>>>>> 516a2fe0
             <scope>test</scope>
         </dependency>
     </dependencies>
